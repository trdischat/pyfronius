.idea
Pipfile.lock

# Created by https://www.gitignore.io/api/python,pycharm,eclipse
# Edit at https://www.gitignore.io/?templates=python,pycharm,eclipse

### Eclipse ###

.metadata
bin/
tmp/
*.tmp
*.bak
*.swp
*~.nib
local.properties
.settings/
.loadpath
.recommenders

# External tool builders
.externalToolBuilders/

# Locally stored "Eclipse launch configurations"
*.launch

# PyDev specific (Python IDE for Eclipse)
*.pydevproject

# CDT-specific (C/C++ Development Tooling)
.cproject

# CDT- autotools
.autotools

# Java annotation processor (APT)
.factorypath

# PDT-specific (PHP Development Tools)
.buildpath

# sbteclipse plugin
.target

# Tern plugin
.tern-project

# TeXlipse plugin
.texlipse

# STS (Spring Tool Suite)
.springBeans

# Code Recommenders
.recommenders/

# Annotation Processing
.apt_generated/

# Scala IDE specific (Scala & Java development for Eclipse)
.cache-main
.scala_dependencies
.worksheet

### Eclipse Patch ###
# Eclipse Core
.project

# JDT-specific (Eclipse Java Development Tools)
.classpath

# Annotation Processing
.apt_generated

.sts4-cache/

### PyCharm ###
# Covers JetBrains IDEs: IntelliJ, RubyMine, PhpStorm, AppCode, PyCharm, CLion, Android Studio and WebStorm
# Reference: https://intellij-support.jetbrains.com/hc/en-us/articles/206544839

# User-specific stuff
.idea/**/workspace.xml
.idea/**/tasks.xml
.idea/**/usage.statistics.xml
.idea/**/dictionaries
.idea/**/shelf

# Generated files
.idea/**/contentModel.xml

# Sensitive or high-churn files
.idea/**/dataSources/
.idea/**/dataSources.ids
.idea/**/dataSources.local.xml
.idea/**/sqlDataSources.xml
.idea/**/dynamic.xml
.idea/**/uiDesigner.xml
.idea/**/dbnavigator.xml

# Gradle
.idea/**/gradle.xml
.idea/**/libraries

# Gradle and Maven with auto-import
# When using Gradle or Maven with auto-import, you should exclude module files,
# since they will be recreated, and may cause churn.  Uncomment if using
# auto-import.
# .idea/modules.xml
# .idea/*.iml
# .idea/modules

# CMake
cmake-build-*/

# Mongo Explorer plugin
.idea/**/mongoSettings.xml

# File-based project format
*.iws

# IntelliJ
out/

# mpeltonen/sbt-idea plugin
.idea_modules/

# JIRA plugin
atlassian-ide-plugin.xml

# Cursive Clojure plugin
.idea/replstate.xml

# Crashlytics plugin (for Android Studio and IntelliJ)
com_crashlytics_export_strings.xml
crashlytics.properties
crashlytics-build.properties
fabric.properties

# Editor-based Rest Client
.idea/httpRequests

# Android studio 3.1+ serialized cache file
.idea/caches/build_file_checksums.ser

### PyCharm Patch ###
# Comment Reason: https://github.com/joeblau/gitignore.io/issues/186#issuecomment-215987721

# *.iml
# modules.xml
# .idea/misc.xml
# *.ipr

# Sonarlint plugin
.idea/sonarlint

### Python ###
# Byte-compiled / optimized / DLL files
__pycache__/
*.py[cod]
*$py.class

# C extensions
*.so

# Distribution / packaging
.Python
build/
develop-eggs/
dist/
downloads/
eggs/
.eggs/
lib/
lib64/
parts/
sdist/
var/
wheels/
share/python-wheels/
*.egg-info/
.installed.cfg
*.egg
MANIFEST

# PyInstaller
#  Usually these files are written by a python script from a template
#  before PyInstaller builds the exe, so as to inject date/other infos into it.
*.manifest
*.spec

# Installer logs
pip-log.txt
pip-delete-this-directory.txt

# Unit test / coverage reports
htmlcov/
.tox/
.nox/
.coverage
.coverage.*
.cache
nosetests.xml
coverage.xml
*.cover
.hypothesis/
.pytest_cache/

# Translations
*.mo
*.pot

# Django stuff:
*.log
local_settings.py
db.sqlite3

# Flask stuff:
instance/
.webassets-cache

# Scrapy stuff:
.scrapy

# Sphinx documentation
docs/_build/

# PyBuilder
target/

# Jupyter Notebook
.ipynb_checkpoints

# IPython
profile_default/
ipython_config.py

# pyenv
.python-version

# celery beat schedule file
celerybeat-schedule

# SageMath parsed files
*.sage.py

# Environments
.env
.venv
env/
venv/
ENV/
env.bak/
venv.bak/

# Spyder project settings
.spyderproject
.spyproject

# Rope project settings
.ropeproject

# mkdocs documentation
/site

# mypy
.mypy_cache/
<<<<<<< HEAD
.dmypy.json
dmypy.json

# Pyre type checker
.pyre/

### Python Patch ###
.venv/

# End of https://www.gitignore.io/api/python,pycharm,eclipse
=======

# eclipse / PyDev
.project
.pydevproject
.settings/
>>>>>>> 0dfb0b1c
<|MERGE_RESOLUTION|>--- conflicted
+++ resolved
@@ -264,7 +264,6 @@
 
 # mypy
 .mypy_cache/
-<<<<<<< HEAD
 .dmypy.json
 dmypy.json
 
@@ -275,10 +274,8 @@
 .venv/
 
 # End of https://www.gitignore.io/api/python,pycharm,eclipse
-=======
 
 # eclipse / PyDev
 .project
 .pydevproject
 .settings/
->>>>>>> 0dfb0b1c
